# Mongo Spark Connector Changelog

## 2.0.0
  * [[SPARK-78](https://jira.mongodb.org/browse/SPARK-78)] MongoDataFrameWriterFunctions is no longer public
  * [[SPARK-67](https://jira.mongodb.org/browse/SPARK-67)] MongoRelation no longer public and Default Source updated to return the expected type.
  * [[SPARK-77](https://jira.mongodb.org/browse/SPARK-77)] Removed UDF.undefined support as changes to the Dataset implement means it is removed when queried.
  * [[SPARK-47](https://jira.mongodb.org/browse/SPARK-47)] Updated API to use SparkSession and deprecated public methods using SQLContext.
  * [[SPARK-20](https://jira.mongodb.org/browse/SPARK-20)] Updated Spark Version to 2.0.0

------

## 1.1.0
<<<<<<< HEAD
=======
  * [[SPARK-71](https://jira.mongodb.org/browse/SPARK-71)] Added support for Spark MapTypes in schemas.
>>>>>>> 8a2552e1
  * [[SPARK-76](https://jira.mongodb.org/browse/SPARK-76)] IsNotNull filter improved so that it also checks the field exists
  * [[SPARK-68](https://jira.mongodb.org/browse/SPARK-68)] Moved InsertableRelation to MongoRelation as its a relation trait not a provider trait.
  * [[SPARK-69](https://jira.mongodb.org/browse/SPARK-69)] Added helpers for defining and querying unsupported MongoDB datatypes.

## 1.0.0
  * [[SPARK-65](https://jira.mongodb.org/browse/SPARK-65)] Performance improvement. Don't append the pipeline when using MongoSinglePartitioner.
  * [[SPARK-63](https://jira.mongodb.org/browse/SPARK-63)] MongoInferSchema now operates on a single partition.
  * [[SPARK-62](https://jira.mongodb.org/browse/SPARK-62)] Made BsonValueOrdering fully serializable.

## 0.4
  * [[SPARK-49](https://jira.mongodb.org/browse/SPARK-49)] Marked internal public code with DeveloperApi annotation.
  * [[SPARK-60](https://jira.mongodb.org/browse/SPARK-60)] Added partitioner to ReadConfig and added custom partitioner options.
  * [[SPARK-54](https://jira.mongodb.org/browse/SPARK-54)] Added a sample and pagination based partitioners.
  * [[SPARK-53](https://jira.mongodb.org/browse/SPARK-53)] Updated DefaultMongoPartitioner implementation.
  * [[SPARK-51](https://jira.mongodb.org/browse/SPARK-51)] Documented partition permissions required.
  * [[SPARK-61](https://jira.mongodb.org/browse/SPARK-61)] Ensure that MongoSpark builder applies overridden options correctly.

## 0.3
  * [[SPARK-58](https://jira.mongodb.org/browse/SPARK-58)] Added the ability to explicitly pass schema when creating a DataFrame.
  * [[SPARK-59](https://jira.mongodb.org/browse/SPARK-59)] Fixed being able to directly connect to a single MongoD in a replicaSet.
  * [[SPARK-56](https://jira.mongodb.org/browse/SPARK-56)] Moved MongoSpark into the Scala API as the main gateway for configuring the connector
    Removed the now redundant `com.mongodb.spark.api.java` namespace.
  * Added abstract class `Logging` so that implementations can be extended easily in Java.
  * [[SPARK-55](https://jira.mongodb.org/browse/SPARK-55)] Made Paritioners public.
  * [[SPARK-52](https://jira.mongodb.org/browse/SPARK-52)] MongoConnector is accessible from the new MongoSpark class or directly.
         Added Java specific methods for withMongoClient, withMongoDatabase and withMongoCollection.
  * [[SPARK-50](https://jira.mongodb.org/browse/SPARK-50)] Made MongoPartition public added tests for custom partitioners.
  * [[SPARK-45](https://jira.mongodb.org/browse/SPARK-45)] Ensure that the SQLContext is reused correctly.

## 0.2
  * [[SPARK-43](https://jira.mongodb.org/browse/SPARK-43)] Ensure that Bson Types are preserved when round tripping dataframes
    * Closed the type system to map `BsonValue` to Spark `DataTypes`
    * Created Case Classes and Java Beans representing unsupported Spark `DataTypes`
  * [[SPARK-42](https://jira.mongodb.org/browse/SPARK-42)] Allow Dataframe readers and writers be configurable just from options
  * [[SPARK-41](https://jira.mongodb.org/browse/SPARK-41)] Don't assume ObjectId's when sampling data
  * [[SPARK-40](https://jira.mongodb.org/browse/SPARK-40)] Fixed Schema inference on arrays with nested structs
  * [[SPARK-38](https://jira.mongodb.org/browse/SPARK-38)] Fixed DataFrame NPE issue handling null data
  * [[SPARK-37](https://jira.mongodb.org/browse/SPARK-37)] Fixed conversion to Numeric types after an RDD had been cached
  * [[SPARK-36](https://jira.mongodb.org/browse/SPARK-36)] Fixed race condition closing MongoClients in RDDs
  * [[SPARK-33](https://jira.mongodb.org/browse/SPARK-33)] Fixed schema inference when saving a DataFrame
  * [[SPARK-32](https://jira.mongodb.org/browse/SPARK-32)] Validated the URI in the Spark Configs.
  * Reorganised the connection string arg position in WriteConfig to match ReadConfig

## 0.1 - Initial release<|MERGE_RESOLUTION|>--- conflicted
+++ resolved
@@ -10,10 +10,7 @@
 ------
 
 ## 1.1.0
-<<<<<<< HEAD
-=======
   * [[SPARK-71](https://jira.mongodb.org/browse/SPARK-71)] Added support for Spark MapTypes in schemas.
->>>>>>> 8a2552e1
   * [[SPARK-76](https://jira.mongodb.org/browse/SPARK-76)] IsNotNull filter improved so that it also checks the field exists
   * [[SPARK-68](https://jira.mongodb.org/browse/SPARK-68)] Moved InsertableRelation to MongoRelation as its a relation trait not a provider trait.
   * [[SPARK-69](https://jira.mongodb.org/browse/SPARK-69)] Added helpers for defining and querying unsupported MongoDB datatypes.
