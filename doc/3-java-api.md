# Mongo Spark Connector Java API

The following code snippets can be found in [JavaIntroduction.java](../examples/src/test/java/tour/JavaIntroduction.java).

## Prerequisites

Have MongoDB up and running and the Spark 1.6.x downloaded. See the [introduction](0-introduction.md) for more information on getting started.

## The Java API Basics

The main Java API feeds off the `com.mongodb.spark.MongoSpark` helper that provides an easy way to interact with MongoDB.
The configuration classes also have Java friendly `create` methods that should be preferred over using the native scala `apply` methods.

### Saving RDD data

Following the Scala introduction examples we'll walk through saving and loading data from MongoDB using Java and the Java friendly API's.

*Note:* When saving `RDD` data into MongoDB, it must be a type that can be converted into a Bson document.
You may have add a `map` step to transform the data into a `Document` (or `BsonDocument` a `DBObject`).

Add Documents to the collection using a `JavaSparkContext`:

```java
import com.mongodb.spark.MongoSpark;
import org.apache.spark.api.java.JavaRDD;
import org.apache.spark.api.java.function.Function;
import static java.util.Arrays.asList;

JavaSparkContext jsc; // Create a Java Spark Context

JavaRDD<Document> documents = jsc.parallelize(asList(1, 2, 3, 4, 5, 6, 7, 8, 9, 10)).map
        (new Function<Integer, Document>() {
    @Override
    public Document call(final Integer i) throws Exception {
        return Document.parse("{test: " + i + "}");
    }
});

MongoSpark.save(documents);
```

To change which collection the data is inserted into or how the data is inserted, also supply a `WriteConfig` to the `MongoSpark#save` method.
The following example saves data to the "spark" collection, with a `majority` WriteConcern:

```java
import com.mongodb.spark.config.WriteConfig;

// Saving data with a custom WriteConfig
Map<String, String> writeOverrides = new HashMap<String, String>();
writeOverrides.put("collection", "spark");
writeOverrides.put("writeConcern.w", "majority");
WriteConfig writeConfig = WriteConfig.create(jsc).withOptions(writeOverrides);

JavaRDD<Document> sparkDocuments = jsc.parallelize(asList(1, 2, 3, 4, 5, 6, 7, 8, 9, 10)).map
    (new Function<Integer, Document>() {
        @Override
        public Document call(final Integer i) throws Exception {
            return Document.parse("{spark: " + i + "}");
        }
    });

// Saving data from an RDD to MongoDB
MongoSpark.save(sparkDocuments, writeConfig);
```

### Loading data as RDDs

You can pass a `JavaSparkContext` or a `SQLContext` to the `MongoSpark#load` for easy reading from MongoDB into an `JavaRDD`. The following
example loads the data we previously saved into the "coll" collection in the "test" database.

```java
// Loading and analyzing data from MongoDB
JavaMongoRDD<Document> rdd = MongoSpark.load(jsc);
System.out.println(rdd.count());
System.out.println(rdd.first().toJson());
```

To change where the data is read from or how the data is read, supply a `ReadConfig` to the `MongoSpark#load` method.
The following example reads from the "spark" collection, with a `secondaryPreferred` ReadPreference:

```java
// Loading data with a custom ReadConfig
Map<String, String> readOverrides = new HashMap<String, String>();
readOverrides.put("collection", "spark");
readOverrides.put("readPreference.name", "secondaryPreferred");
ReadConfig readConfig = ReadConfig.create(jsc).withOptions(readOverrides);

JavaMongoRDD<Document> customRdd = MongoSpark.load(jsc, readConfig);

System.out.println(customRdd.count());
System.out.println(customRdd.first().toJson());
```

Where possible filter data in MongoDB, so less data has to be passed over the wire into Spark.  A `JavaMongoRDD` instance can be
passed an [aggregation pipeline](https://docs.mongodb.org/manual/core/aggregation-pipeline/) allowing data to be filtered from
MongoDB before its passed to Spark.

The following example also filters all documents where the "test" field has a value greater than 5 but only those matching documents are
passed to Spark.

```java
// Filtering an rdd using an aggregation pipeline before passing data to Spark
JavaMongoRDD<Document> aggregatedRdd = rdd.withPipeline(singletonList(Document.parse("{ $match: { test : { $gt : 5 } } }")));
System.out.println(aggregatedRdd.count());
System.out.println(aggregatedRdd.first().toJson());
```

## Datasets

Creating a Dataset is easy you can either load the data via `DefaultSource` or use the `JavaMongoRDD#toDF` method.

*Note:* In Spark 2.0 the `DataFrame` class became a type alias to `DataSet<Row>`. Java code must be updated to explicitly use `DataSet<Row>`.

First, in an empty collection we load the following data:

```java
List<String> characters = asList(
    "{'name': 'Bilbo Baggins', 'age': 50}",
    "{'name': 'Gandalf', 'age': 1000}",
    "{'name': 'Thorin', 'age': 195}",
    "{'name': 'Balin', 'age': 178}",
    "{'name': 'Kíli', 'age': 77}",
    "{'name': 'Dwalin', 'age': 169}",
    "{'name': 'Óin', 'age': 167}",
    "{'name': 'Glóin', 'age': 158}",
    "{'name': 'Fíli', 'age': 82}",
    "{'name': 'Bombur'}"
);
MongoSpark.save(jsc.parallelize(characters).map(new Function<String, Document>() {
    @Override
    public Document call(final String json) throws Exception {
        return Document.parse(json);
    }
}));
```

Then to load the characters into a DataFrame via the standard source method:

```java
Dataset<Row> df = MongoSpark.load(jsc).toDF();
df.printSchema();
```

Will return:

```
root
 |-- _id: string (nullable = true)
 |-- age: integer (nullable = true)
 |-- name: string (nullable = true)
```


<<<<<<< HEAD
By default reading from MongoDB in a `SparkSession` infers the schema by sampling documents from the database. 
=======
By default reading from MongoDB in a `SQLContext` infers the schema by sampling documents from the database.
>>>>>>> 41596368
If you know the shape of your documents then you can use a simple java bean to define the schema instead, thus preventing the extra queries.

In the following example we define a `Character` Java bean and pass that to the `toDF` method:

```java

SparkSession sparkSession = SparkSession.builder().getOrCreate();
Dataset<Row> explicitDF = MongoSpark.load(sparkSession).toDF(Character.class);
explicitDF.printSchema();
```
Will return:

```
root
 |-- age: integer (nullable = true)
 |-- name: string (nullable = true)
```

-----
*Note:* Use the `toDS` method to convert a `JavaMongoRDD` into a `Dataset`.

-----

### SQL

Just like the Scala examples, SQL can be used to filter data. In the following example we register a temp table and then filter and output
the characters with ages under 100:

```java
explicitDF.registerTempTable("characters");
Dataset<Row> centenarians = sqlContext.sql("SELECT name, age FROM characters WHERE age >= 100");
```

*Note:* You must use the same `SQLContext` that registers the table and queries it.

### Saving Datasets

The connector provides the ability to persist data into MongoDB.

In the following example we save the centenarians into the "hundredClub" collection:

```scala
MongoSpark.write(centenarians).option("collection", "hundredClub").save();

// Load the data from the "hundredClub" collection
MongoSpark.load(sqlContext, ReadConfig.create(sqlContext).withOption("collection", "hundredClub"), Character.class).show();
```

Outputs:

```
+-------+----+
|   name| age|
+-------+----+
|Gandalf|1000|
| Thorin| 195|
|  Balin| 178|
| Dwalin| 169|
|    Óin| 167|
|  Glóin| 158|
+-------+----+
```

### Defining and filtering unsupported bson data types

As not all Bson types have equivalent Spark types querying them outside of using Datasets can be verbose and requires in depth knowledge of
the `StructType` that can be used to represent those types. See the [sparkSQL](3-sparkSQL#defining-and-filtering-unsupported-bson-data-types)
section for more information.

Below is an example of using the helpers when defining and querying an `ObjectId` field:

```java
String objectId = "123400000000000000000000";
List<Document> docs = asList(
        new Document("_id", new ObjectId(objectId)).append("a", 1),
        new Document("_id", new ObjectId()).append("a", 2));
MongoSpark.save(jsc.parallelize(docs));

// Set the schema using the ObjectId helper
StructType schema = DataTypes.createStructType(asList(
        StructFields.objectId("_id", false),
        DataTypes.createStructField("a", DataTypes.IntegerType, false)));

// Create a dataframe with the helper functions registered
df = MongoSpark.read(sqlContext).schema(schema).option("registerSQLHelperFunctions", "true").load();

// Query using the ObjectId string
df.filter(format("_id = ObjectId('%s')", objectId)).show();

```

Outputs:

```
+--------------------+---+
|                 _id|  a|
+--------------------+---+
|[1234000000000000...|  1|
+--------------------+---+
```


-----

[Next - pySpark](4-pyspark.md)<|MERGE_RESOLUTION|>--- conflicted
+++ resolved
@@ -151,17 +151,12 @@
 ```
 
 
-<<<<<<< HEAD
-By default reading from MongoDB in a `SparkSession` infers the schema by sampling documents from the database. 
-=======
-By default reading from MongoDB in a `SQLContext` infers the schema by sampling documents from the database.
->>>>>>> 41596368
+By default reading from MongoDB in a `SparkSession` infers the schema by sampling documents from the database.
 If you know the shape of your documents then you can use a simple java bean to define the schema instead, thus preventing the extra queries.
 
 In the following example we define a `Character` Java bean and pass that to the `toDF` method:
 
 ```java
-
 SparkSession sparkSession = SparkSession.builder().getOrCreate();
 Dataset<Row> explicitDF = MongoSpark.load(sparkSession).toDF(Character.class);
 explicitDF.printSchema();
@@ -189,6 +184,7 @@
 Dataset<Row> centenarians = sqlContext.sql("SELECT name, age FROM characters WHERE age >= 100");
 ```
 
+//TODO - CHECK ~tHIS - SparkSession?
 *Note:* You must use the same `SQLContext` that registers the table and queries it.
 
 ### Saving Datasets
@@ -240,7 +236,7 @@
         DataTypes.createStructField("a", DataTypes.IntegerType, false)));
 
 // Create a dataframe with the helper functions registered
-df = MongoSpark.read(sqlContext).schema(schema).option("registerSQLHelperFunctions", "true").load();
+df = MongoSpark.read(sparkSession).schema(schema).option("registerSQLHelperFunctions", "true").load();
 
 // Query using the ObjectId string
 df.filter(format("_id = ObjectId('%s')", objectId)).show();
